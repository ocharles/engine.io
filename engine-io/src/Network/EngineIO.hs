--- conflicted
+++ resolved
@@ -593,12 +593,8 @@
     let out = transOut transport
 
     -- Here we attempt to read as much from the transport output as we can.
-<<<<<<< HEAD
-    -- We add a timeout alternative to
-=======
     -- We also consider the timeout above, such that if we haven't even read
     -- one message by the timeout is reached, we instead emit a `ping`.
->>>>>>> 07e86ec0
     packets <- liftIO $ do
       p <- STM.atomically $ do
         let dequeueHead = Just <$> STM.readTChan out
