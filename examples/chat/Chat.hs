{-# LANGUAGE OverloadedStrings #-}

module Chat (server, ServerState (..)) where

import Prelude hiding (mapM_)

import Control.Monad.IO.Class (liftIO)
import Data.Aeson ((.=))
import Data.Foldable (mapM_)

import Control.Applicative
import qualified Control.Concurrent.STM as STM
import qualified Data.Aeson as Aeson
import qualified Data.Text as Text
import qualified Network.SocketIO as SocketIO


data AddUser = AddUser Text.Text

instance Aeson.FromJSON AddUser where
  parseJSON = Aeson.withText "AddUser" $ pure . AddUser


data NumConnected = NumConnected !Int

instance Aeson.ToJSON NumConnected where
  toJSON (NumConnected n) = Aeson.object [ "numUsers" .= n]


data NewMessage = NewMessage Text.Text

instance Aeson.FromJSON NewMessage where
  parseJSON = Aeson.withText "NewMessage" $ pure . NewMessage


data Said = Said Text.Text Text.Text

instance Aeson.ToJSON Said where
  toJSON (Said username message) = Aeson.object
    [ "username" .= username
    , "message" .= message
    ]

data UserName = UserName Text.Text

instance Aeson.ToJSON UserName where
  toJSON (UserName un) = Aeson.object [ "username" .= un ]


data UserJoined = UserJoined Text.Text Int

instance Aeson.ToJSON UserJoined where
  toJSON (UserJoined un n) = Aeson.object
    [ "username" .= un
    , "numUsers" .= n
    ]


--------------------------------------------------------------------------------
data ServerState = ServerState { ssNConnected :: STM.TVar Int }

--server :: ServerState -> StateT SocketIO.RoutingTable Snap.Snap ()
server state = do
  userNameMVar <- liftIO STM.newEmptyTMVarIO
  let forUserName m = liftIO (STM.atomically (STM.tryReadTMVar userNameMVar)) >>= mapM_ m

  SocketIO.on "new message" $ \(NewMessage message) ->
    forUserName $ \userName ->
      SocketIO.broadcast "new message" (Said userName message)

  SocketIO.on "add user" $ \(AddUser userName) -> do
    n <- liftIO $ STM.atomically $ do
      n <- (+ 1) <$> STM.readTVar (ssNConnected state)
      STM.putTMVar userNameMVar userName
      STM.writeTVar (ssNConnected state) n
      return n

    SocketIO.emit "login" (NumConnected n)
    SocketIO.broadcast "user joined" (UserJoined userName n)

<<<<<<< HEAD
  SocketIO.appendDisconnectHandler $ do
    (n, mUserName) <- liftIO $ STM.atomically $ do
      n <- (+ (-1)) <$> STM.readTVar (ssNConnected state)
      mUserName <- STM.tryReadTMVar userNameMVar
      STM.writeTVar (ssNConnected state) n
      return (n, mUserName)

    case mUserName of
      Nothing -> return ()
      Just userName ->
        SocketIO.broadcast "user left" (UserJoined userName n)

  SocketIO.on_ "typing" $
=======
  SocketIO.on "typing" $
>>>>>>> 48dd8a10
    forUserName $ \userName ->
      SocketIO.broadcast "typing" (UserName userName)

  SocketIO.on "stop typing" $
    forUserName $ \userName ->
      SocketIO.broadcast "stop typing" (UserName userName)<|MERGE_RESOLUTION|>--- conflicted
+++ resolved
@@ -78,7 +78,6 @@
     SocketIO.emit "login" (NumConnected n)
     SocketIO.broadcast "user joined" (UserJoined userName n)
 
-<<<<<<< HEAD
   SocketIO.appendDisconnectHandler $ do
     (n, mUserName) <- liftIO $ STM.atomically $ do
       n <- (+ (-1)) <$> STM.readTVar (ssNConnected state)
@@ -91,10 +90,7 @@
       Just userName ->
         SocketIO.broadcast "user left" (UserJoined userName n)
 
-  SocketIO.on_ "typing" $
-=======
   SocketIO.on "typing" $
->>>>>>> 48dd8a10
     forUserName $ \userName ->
       SocketIO.broadcast "typing" (UserName userName)
 
